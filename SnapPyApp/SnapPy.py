--- conflicted
+++ resolved
@@ -1,6 +1,3 @@
-<<<<<<< HEAD
-../snappy/app.py
-=======
 import IPython
 import Tkinter as Tk_
 import tkFileDialog
@@ -867,5 +864,4 @@
     snappy.SnapPy.PolyhedronViewer = SnapPyPolyhedronViewer
     snappy.SnapPy.HoroballViewer = SnapPyHoroballViewer
     snappy.msg_stream.write = terminal.write2
-    terminal.window.mainloop()
->>>>>>> eebed59b
+    terminal.window.mainloop()