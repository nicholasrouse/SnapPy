--- conflicted
+++ resolved
@@ -121,10 +121,7 @@
 
 class DirichletTab(PolyhedronViewer):
     def __init__(self, facedicts, root, title='Polyhedron Tab', container=None):
-<<<<<<< HEAD
-=======
         self.main_window = main_window
->>>>>>> 7dd438f6
         style = SnapPyStyle(root)
         PolyhedronViewer.__init__(self, facedicts, root=root,
                                   title=title, container=container,
@@ -142,10 +139,7 @@
 
 class CuspNeighborhoodTab(HoroballViewer):
     def __init__(self, nbhd, root, title='Polyhedron Tab', container=None):
-<<<<<<< HEAD
-=======
         self.main_window = main_window
->>>>>>> 7dd438f6
         style = SnapPyStyle(root)
         if main_window:
             HoroballViewer.__init__(self, nbhd, root=root,
